--- conflicted
+++ resolved
@@ -197,18 +197,9 @@
    | |_________^
 help: try
    |
-<<<<<<< HEAD
 LL |     for n in vec![
 ...
 LL |         Some(3)
-=======
-LL ~     for n in vec![
-LL +
-LL + 
-LL +         Some(1),
-LL +         Some(2),
-LL +         Some(3)
->>>>>>> 15180d4e
 LL ~     ].iter().flatten() {
    |
 
